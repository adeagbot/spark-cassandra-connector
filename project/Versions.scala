import scala.util.Properties

/*
 * Licensed to the Apache Software Foundation (ASF) under one or more
 * contributor license agreements.  See the NOTICE file distributed with
 * this work for additional information regarding copyright ownership.
 * The ASF licenses this file to You under the Apache License, Version 2.0
 * (the "License"); you may not use this file except in compliance with
 * the License.  You may obtain a copy of the License at
 *    http://www.apache.org/licenses/LICENSE-2.0
 *
 * Unless required by applicable law or agreed to in writing, software
 * distributed under the License is distributed on an "AS IS" BASIS,
 * WITHOUT WARRANTIES OR CONDITIONS OF ANY KIND, either express or implied.
 * See the License for the specific language governing permissions and
 * limitations under the License.
 */
object Versions {

  val crossScala = Seq("2.11.6", "2.10.5")

  /* Leverages optional Spark 'scala-2.11' profile optionally set by the user via -Dscala-2.11=true if enabled */
  lazy val scalaVersion = sys.props.get("scala-2.11") match {
    case Some(is) if is.nonEmpty && is.toBoolean => crossScala.head
    case crossBuildFor                           => crossScala.last
  }

  /* For `scalaBinaryVersion.value outside an sbt task. */
  lazy val scalaBinary = scalaVersion.dropRight(2)

  val Akka            = "2.3.4"
  val Cassandra       = "2.1.3"
  val CassandraDriver = "2.1.5"
  val CommonsIO       = "2.4"
  val CommonsLang3    = "3.3.2"
  val Config          = "1.2.1"
  val Guava           = "14.0.1"
  val JDK             = "1.7"
  val JodaC           = "1.2"
  val JodaT           = "2.3"
  val JOpt            = "3.2"
  val Kafka           = "0.8.2.1"
  val Kafka210        = "0.8.1.1"
  val Lzf             = "0.8.4"
  val CodaHaleMetrics = "3.0.2"
  val ScalaMock       = "3.2"
  val ScalaTest       = "2.2.2"
  val Scalactic       = "2.2.2"
  val Slf4j           = "1.6.1"//1.7.7"
  val Spark           = "1.3.1"
  val JSR166e         = "1.1.0"
<<<<<<< HEAD
  val SparkJetty      = "8.1.14.v20131031"
=======
  val Spark           = "1.2.2"
>>>>>>> 7abe1429

  val hint = (binary: String) => if (binary == "2.10") "[To build against Scala 2.11 use '-Dscala-2.11=true']" else ""

  val status = (versionInReapply: String, binaryInReapply: String) =>
    println(s"""
        |  Scala: $versionInReapply ${hint(binaryInReapply)}
        |  Scala Binary: $binaryInReapply
        |  Java: target=$JDK user=${Properties.javaVersion}
        """.stripMargin)
}<|MERGE_RESOLUTION|>--- conflicted
+++ resolved
@@ -48,12 +48,8 @@
   val Scalactic       = "2.2.2"
   val Slf4j           = "1.6.1"//1.7.7"
   val Spark           = "1.3.1"
+  val SparkJetty      = "8.1.14.v20131031"
   val JSR166e         = "1.1.0"
-<<<<<<< HEAD
-  val SparkJetty      = "8.1.14.v20131031"
-=======
-  val Spark           = "1.2.2"
->>>>>>> 7abe1429
 
   val hint = (binary: String) => if (binary == "2.10") "[To build against Scala 2.11 use '-Dscala-2.11=true']" else ""
 
