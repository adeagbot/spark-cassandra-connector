language: scala
jdk: oraclejdk7
scala:
<<<<<<< HEAD
  - 2.10.4
  - 2.11.5

=======
  - 2.10.5
>>>>>>> bfa2ff01
script:
  - "sbt ++$TRAVIS_SCALA_VERSION test:compile"
  - "sbt ++$TRAVIS_SCALA_VERSION it:compile"
  - "sbt ++$TRAVIS_SCALA_VERSION test"
<|MERGE_RESOLUTION|>--- conflicted
+++ resolved
@@ -1,13 +1,9 @@
 language: scala
 jdk: oraclejdk7
 scala:
-<<<<<<< HEAD
-  - 2.10.4
-  - 2.11.5
+  - 2.10.5
+  - 2.11.6
 
-=======
-  - 2.10.5
->>>>>>> bfa2ff01
 script:
   - "sbt ++$TRAVIS_SCALA_VERSION test:compile"
   - "sbt ++$TRAVIS_SCALA_VERSION it:compile"
