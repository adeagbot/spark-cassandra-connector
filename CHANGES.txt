--- conflicted
+++ resolved
@@ -1,12 +1,13 @@
+Unrelease
+ * More Spark SQL predicate push (SPARKC-72)
+
+
 1.2.0 alpha 3
  * Exposed spanBy and spanByKey in Java API (SPARKC-39)
  * Added automatic generation of Cassandra table schema from a Scala type and
    saving an RDD to a new Cassandra table by saveAsCassandraTable method (SPARKC-38)
  * Added support for write throughput limiting (SPARKC-57)
  * Added EmptyCassandraRDD (SPARKC-37)
-<<<<<<< HEAD
- * More Spark SQL predicate push (SPARKC-72)
-=======
  * Exposed authConf in CassandraConnector
  * Overridden count() implementation in CassandraRDD which uses native Cassandra count (SPARKC-52)
  * Removed custom Logging class (SPARKC-54)
@@ -16,7 +17,6 @@
  * Fixed problems when rows are mapped to classes with inherited fields (SPARKC-70)
  * Support for compiling with Scala 2.10 and 2.11 (SPARKC-22)
 
->>>>>>> 4d8c08c3
 1.2.0 alpha 2
  * All connection properties can be set on SparkConf / CassandraConnectorConf objects and
    the settings are automatically distributed to Spark Executors (SPARKC-28)
