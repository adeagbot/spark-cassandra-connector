--- conflicted
+++ resolved
@@ -1,4 +1,3 @@
-<<<<<<< HEAD
 1.1.1
  * Fixed NoSuchElementException in SparkSQL predicate pushdown code (SPARKC-7, #454)
 
@@ -91,11 +90,9 @@
      Cluster, local or remote, to get started.
 
 ********************************************************************************
-=======
 1.0.7 (unreleased)
  * Improved error message when attempting to transform CassandraRDD after deserialization (SPARKC-29)
 
->>>>>>> 72770959
 1.0.6
  * Upgraded Java Driver to 2.0.8 and added some logging in LocalNodeFirstLoadBalancingPolicy (SPARKC-18)
  
