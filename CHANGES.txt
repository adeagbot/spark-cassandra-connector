--- conflicted
+++ resolved
@@ -1,16 +1,13 @@
-<<<<<<< HEAD
- * Add a configurable delay between subsequent query retries (SPARKC-221)
+ * (pulled) Changed default query timeout from 12 seconds to 2 minutes (SPARKC-220)
+ * (pulled) Add a configurable delay between subsequent query retries (SPARKC-221)
 
 1.4.0 M1
  * Upgrade Spark to 1.4.0 (SPARKC-192)
 
 ********************************************************************************
 
- * Add a configurable delay between subsequent query retries (SPARKC-221)
-=======
  * (pulled) Changed default query timeout from 12 seconds to 2 minutes (SPARKC-220)
  * (pulled) Add a configurable delay between subsequent query retries (SPARKC-221)
->>>>>>> 8dc37328
 
 1.3.0 RC1
  * Fixed NoSuchElementException when using UDTs in SparkSQL (SPARKC-218)
@@ -59,7 +56,6 @@
 
 1.2.4
  * Cassandra native count is performed by `cassandraCount` method (SPARKC-215)
- * Add a configurable delay between subsequent query retries (SPARKC-221)
 
 1.2.3
  * Support for connection compressions configuration (SPARKC-124)
